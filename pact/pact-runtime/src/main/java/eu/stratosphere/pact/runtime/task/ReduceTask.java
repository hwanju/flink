--- conflicted
+++ resolved
@@ -44,11 +44,8 @@
 import eu.stratosphere.pact.runtime.sort.CombiningUnilateralSortMerger;
 import eu.stratosphere.pact.runtime.sort.SortMerger;
 import eu.stratosphere.pact.runtime.sort.UnilateralSortMerger;
-<<<<<<< HEAD
 import eu.stratosphere.pact.runtime.task.util.CloseableInputProvider;
-=======
 import eu.stratosphere.pact.runtime.task.util.KeyGroupedIterator;
->>>>>>> 9c4d6ff9
 import eu.stratosphere.pact.runtime.task.util.OutputCollector;
 import eu.stratosphere.pact.runtime.task.util.OutputEmitter;
 import eu.stratosphere.pact.runtime.task.util.SimpleCloseableInputProvider;
@@ -133,7 +130,6 @@
 			+ this.getEnvironment().getCurrentNumberOfSubtasks() + ")");
 		
 		// obtain grouped iterator
-<<<<<<< HEAD
 		CloseableInputProvider<KeyValuePair<Key, Value>> sortedInputProvider = null;
 		try {
 			sortedInputProvider = obtainInput();
@@ -146,7 +142,7 @@
 			stub.open();
 			
 			// run stub implementation
-			stub.run(sortedInputProvider.getIterator(), output);
+			this.callStubWithGroups(sortedInputProvider.getIterator(), output);
 			
 			// close output collector
 			output.close();
@@ -163,25 +159,6 @@
 				sortedInputProvider.close();
 			}
 		}
-=======
-		final Iterator<KeyValuePair<Key, Value>> groupedIterator = obtainGroupedIterator();
-		LOG.debug("Iterator obtained: " + this.getEnvironment().getTaskName() + " ("
-			+ (this.getEnvironment().getIndexInSubtaskGroup() + 1) + "/"
-			+ this.getEnvironment().getCurrentNumberOfSubtasks() + ")");
-
-		// open stub implementation
-		stub.open();
-		// run stub implementation
-		this.callStubWithGroups(groupedIterator, output);
-		// close output collector
-		output.close();
-		// close stub implementation
-		stub.close();
-
-		LOG.info("Finished PACT code: " + this.getEnvironment().getTaskName() + " ("
-			+ (this.getEnvironment().getIndexInSubtaskGroup() + 1) + "/"
-			+ this.getEnvironment().getCurrentNumberOfSubtasks() + ")");
->>>>>>> 9c4d6ff9
 	}
 
 	/**
